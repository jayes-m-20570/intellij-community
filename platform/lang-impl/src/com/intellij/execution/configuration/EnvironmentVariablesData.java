/*
 * Copyright 2000-2015 JetBrains s.r.o.
 *
 * Licensed under the Apache License, Version 2.0 (the "License");
 * you may not use this file except in compliance with the License.
 * You may obtain a copy of the License at
 *
 * http://www.apache.org/licenses/LICENSE-2.0
 *
 * Unless required by applicable law or agreed to in writing, software
 * distributed under the License is distributed on an "AS IS" BASIS,
 * WITHOUT WARRANTIES OR CONDITIONS OF ANY KIND, either express or implied.
 * See the License for the specific language governing permissions and
 * limitations under the License.
 */
package com.intellij.execution.configuration;

import com.google.common.collect.ImmutableMap;
import com.intellij.execution.configurations.GeneralCommandLine;
import com.intellij.util.containers.ContainerUtil;
import org.jdom.Element;
import org.jetbrains.annotations.NonNls;
import org.jetbrains.annotations.NotNull;

import java.util.LinkedHashMap;
import java.util.Map;

/**
 * Holds environment variables configuration:
 * <ul>
 * <li>list of user-defined environment variables</li>
 * <li>boolean flag - whether to pass system environment</li>
 * </ul>
 * Instances of this class are immutable objects, so it can be safely passed across threads.
 */
public class EnvironmentVariablesData {

  public static final EnvironmentVariablesData DEFAULT = new EnvironmentVariablesData(ImmutableMap.<String, String>of(), true);
  @NonNls private static final String ENVS = "envs";
  @NonNls private static final String PASS_PARENT_ENVS = "pass-parent-envs";
  @NonNls private static final String ENV = EnvironmentVariablesComponent.ENV;
  @NonNls private static final String NAME = EnvironmentVariablesComponent.NAME;
  @NonNls private static final String VALUE = EnvironmentVariablesComponent.VALUE;

  private final ImmutableMap<String, String> myEnvs;
  private final boolean myPassParentEnvs;

  private EnvironmentVariablesData(@NotNull Map<String, String> envs, boolean passParentEnvs) {
    myEnvs = ImmutableMap.copyOf(envs);
    myPassParentEnvs = passParentEnvs;
  }

  /**
   * @return immutable Map instance containing user-defined environment variables (iteration order is reliable user-specified)
   */
  @NotNull
  public Map<String, String> getEnvs() {
    return myEnvs;
  }

  public boolean isPassParentEnvs() {
    return myPassParentEnvs;
  }

  @Override
  public boolean equals(Object o) {
    if (this == o) return true;
    if (o == null || getClass() != o.getClass()) return false;
    EnvironmentVariablesData data = (EnvironmentVariablesData)o;
    return myPassParentEnvs == data.myPassParentEnvs && myEnvs.equals(data.myEnvs);
  }

  @Override
  public int hashCode() {
    int result = myEnvs.hashCode();
    result = 31 * result + (myPassParentEnvs ? 1 : 0);
    return result;
  }

  @NotNull
  public static EnvironmentVariablesData readExternal(@NotNull Element element) {
    Element envsElement = element.getChild(ENVS);
    if (envsElement == null) {
      return DEFAULT;
    }
    Map<String, String> envs = ImmutableMap.of();
    String passParentEnvsStr = envsElement.getAttributeValue(PASS_PARENT_ENVS);
    boolean passParentEnvs = passParentEnvsStr == null || Boolean.parseBoolean(passParentEnvsStr);
    for (Element envElement : envsElement.getChildren(ENV)) {
      String envName = envElement.getAttributeValue(NAME);
      String envValue = envElement.getAttributeValue(VALUE);
      if (envName != null && envValue != null) {
        if (envs.isEmpty()) {
          envs = ContainerUtil.newLinkedHashMap();
        }
        envs.put(envName, envValue);
      }
    }
    return create(envs, passParentEnvs);
  }

  public void writeExternal(@NotNull Element parent) {
    Element envsElement = new Element(ENVS);
    if (!myPassParentEnvs) {
      // Avoid writing pass-parent-envs="true" to minimize changes in xml comparing it to xml written by
      // com.intellij.execution.configuration.EnvironmentVariablesComponent.writeExternal
      envsElement.setAttribute(PASS_PARENT_ENVS, Boolean.FALSE.toString());
    }
    for (Map.Entry<String, String> entry : myEnvs.entrySet()) {
      Element envElement = new Element(ENV);
      envElement.setAttribute(NAME, entry.getKey());
      envElement.setAttribute(VALUE, entry.getValue());
      envsElement.addContent(envElement);
    }
    parent.addContent(envsElement);
  }

<<<<<<< HEAD
  public void configureCommandLine(@NotNull GeneralCommandLine commandLine, boolean shellParentEnvs) {
    if (myPassParentEnvs) {
      commandLine.withParentEnvironmentType(shellParentEnvs ? GeneralCommandLine.ParentEnvironmentType.CONSOLE
                                                            : GeneralCommandLine.ParentEnvironmentType.SYSTEM);
=======
  public void configureCommandLine(@NotNull GeneralCommandLine commandLine, boolean consoleParentEnvs) {
    if (myPassParentEnvs) {
      commandLine.withParentEnvironmentType(consoleParentEnvs ? GeneralCommandLine.ParentEnvironmentType.CONSOLE
                                                              : GeneralCommandLine.ParentEnvironmentType.SYSTEM);
>>>>>>> 4849f517
    }
    else {
      commandLine.withParentEnvironmentType(GeneralCommandLine.ParentEnvironmentType.NONE);
    }
    commandLine.withEnvironment(myEnvs);
  }

  /**
   * @param envs Map instance containing user-defined environment variables
   *             (iteration order should be reliable user-specified, like {@link LinkedHashMap} or {@link ImmutableMap})
   * @param passParentEnvs true if system environment should be passed
   */
  @NotNull
  public static EnvironmentVariablesData create(@NotNull Map<String, String> envs, boolean passParentEnvs) {
    if (passParentEnvs && envs.isEmpty()) {
      return DEFAULT;
    }
    return new EnvironmentVariablesData(envs, passParentEnvs);
  }
}<|MERGE_RESOLUTION|>--- conflicted
+++ resolved
@@ -115,17 +115,10 @@
     parent.addContent(envsElement);
   }
 
-<<<<<<< HEAD
-  public void configureCommandLine(@NotNull GeneralCommandLine commandLine, boolean shellParentEnvs) {
-    if (myPassParentEnvs) {
-      commandLine.withParentEnvironmentType(shellParentEnvs ? GeneralCommandLine.ParentEnvironmentType.CONSOLE
-                                                            : GeneralCommandLine.ParentEnvironmentType.SYSTEM);
-=======
   public void configureCommandLine(@NotNull GeneralCommandLine commandLine, boolean consoleParentEnvs) {
     if (myPassParentEnvs) {
       commandLine.withParentEnvironmentType(consoleParentEnvs ? GeneralCommandLine.ParentEnvironmentType.CONSOLE
                                                               : GeneralCommandLine.ParentEnvironmentType.SYSTEM);
->>>>>>> 4849f517
     }
     else {
       commandLine.withParentEnvironmentType(GeneralCommandLine.ParentEnvironmentType.NONE);
