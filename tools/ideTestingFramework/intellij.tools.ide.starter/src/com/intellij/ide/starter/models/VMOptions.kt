package com.intellij.ide.starter.models

import com.intellij.ide.starter.ide.InstalledIde
import com.intellij.ide.starter.ide.command.MarshallableCommand
import com.intellij.ide.starter.path.IDEDataPaths
import com.intellij.ide.starter.system.SystemInfo
import com.intellij.ide.starter.utils.FileSystem.cleanPathFromSlashes
import com.intellij.ide.starter.utils.logOutput
import com.intellij.ide.starter.utils.writeJvmArgsFile
import java.io.File
import java.nio.file.Path
import kotlin.io.path.createDirectories
import kotlin.io.path.readLines
import kotlin.io.path.writeLines
import kotlin.io.path.writeText

/**
 * allows to combine VMOptions mapping functions easily by calling this function as
 * ```
 *    {}.andThen {} function
 * ```
 */
fun (VMOptions.() -> VMOptions).andThen(right: VMOptions.() -> VMOptions): VMOptions.() -> VMOptions = {
  val left = this@andThen
  this.left().right()
}


data class VMOptions(
  private val ide: InstalledIde,
  private val data: List<String>,
  val env: Map<String, String>
) {
  companion object {
    fun readIdeVMOptions(ide: InstalledIde, file: Path): VMOptions {
      return VMOptions(
        ide = ide,
        data = file
          .readLines()
          .map { it.trim() }
          .filter { it.isNotBlank() },
        env = emptyMap()
      )
    }
  }

  override fun toString() = buildString {
    appendLine("VMOptions{")
    appendLine("  env=$env")
    for (line in data) {
      appendLine("  $line")
    }
    appendLine("} // VMOptions")
  }

  fun addSystemProperty(key: String, value: Boolean): VMOptions = addSystemProperty(key, value.toString())

  fun addSystemProperty(key: String, value: Int): VMOptions = addSystemProperty(key, value.toString())

  fun addSystemProperty(key: String, value: Long): VMOptions = addSystemProperty(key, value.toString())

  fun addSystemProperty(key: String, value: Path): VMOptions = addSystemProperty(key, value.toAbsolutePath().toString())

  fun addSystemProperty(key: String, value: String): VMOptions {
    logOutput("Setting system property: [$key=$value]")
    System.setProperty(key, value) // to synchronize behaviour in IDEA and on test runner side
    return addLine(line = "-D$key=$value", filterPrefix = "-D$key=")
  }

  fun removeSystemProperty(key: String): VMOptions =
    copy(data = data.filterNot { it.trim().startsWith("-D${key}") })

  fun addLine(line: String, filterPrefix: String? = null): VMOptions {
    if (data.contains(line)) return this
    val copy = if (filterPrefix == null) data else data.filterNot { it.trim().startsWith(filterPrefix) }
    return copy(data = copy + line)
  }

  private fun filterKeys(toRemove: (String) -> Boolean) = copy(data = data.filterNot(toRemove))

  fun withEnv(key: String, value: String) = copy(env = env + (key to value))

  fun writeIntelliJVmOptionFile(path: Path) {
    path.writeLines(data)
    logOutput("Write vmoptions patch to $path")
  }

  fun diffIntelliJVmOptionFile(theFile: Path): VMOptionsDiff {
    val loadedOptions = readIdeVMOptions(this.ide, theFile).data
    return VMOptionsDiff(originalLines = this.data, actualLines = loadedOptions)
  }

  fun writeJavaArgsFile(theFile: Path) {
    writeJvmArgsFile(theFile, this.data)
  }

  fun overrideDirectories(paths: IDEDataPaths) = this
    .addSystemProperty("idea.config.path", paths.configDir)
    .addSystemProperty("idea.system.path", paths.systemDir)
    .addSystemProperty("idea.plugins.path", paths.pluginsDir)
    .addSystemProperty("idea.log.path", paths.logsDir)

  fun enableStartupPerformanceLog(perf: IDEStartupReports): VMOptions {
    return this
      .addSystemProperty("idea.log.perf.stats.file", perf.statsJSON)
  }

  fun enableClassLoadingReport(filePath: Path): VMOptions {
    return this
      .addSystemProperty("idea.log.class.list.file", filePath)
      .addSystemProperty("idea.record.classpath.info", "true")
  }

  fun enableVmtraceClassLoadingReport(filePath: Path): VMOptions {
    if (!VMTrace.isSupported) return this

    val vmTraceFile = VMTrace.vmTraceFile

    return this
      .addSystemProperty("idea.log.vmtrace.file", filePath)
      .addLine("-agentpath:${vmTraceFile.toAbsolutePath()}=${filePath.toAbsolutePath()}")
  }

<<<<<<< HEAD
=======
  fun enableExitMetrics(filePath: Path): VMOptions {
    return this.addSystemProperty("idea.log.exit.metrics.file", filePath)
  }

>>>>>>> 2e7317cf
  fun configureLoggers(
    debugLoggers: List<String> = emptyList(),
    traceLoggers: List<String> = emptyList()
  ): VMOptions {
    val withDebug = if (debugLoggers.isNotEmpty()) {
      this.addSystemProperty("idea.log.debug.categories", debugLoggers.joinToString(separator = ",") { "#" + it.removePrefix("#") })
    }
    else {
      this
    }

    return if (traceLoggers.isNotEmpty()) {
      withDebug.addSystemProperty("idea.log.trace.categories", traceLoggers.joinToString(separator = ",") { "#" + it.removePrefix("#") })
    }
    else {
      withDebug
    }
  }

  fun debug(port: Int = 5005, suspend: Boolean = true): VMOptions {
    val suspendKey = if (suspend) "y" else "n"
    val configLine = "-agentlib:jdwp=transport=dt_socket,server=y,suspend=${suspendKey},address=*:${port}"
    return addLine(configLine, filterPrefix = "-agentlib:jdwp")
  }

  fun inHeadlessMode() = this
    .addSystemProperty("java.awt.headless", true)

  fun disableStartupDialogs() = this
    .addSystemProperty("jb.consents.confirmation.enabled", false)
    .addSystemProperty("jb.privacy.policy.text", "<!--999.999-->")

  fun takeScreenshotIfFailure(logsDir: Path) = this
    .addSystemProperty("ide.performance.screenshot.before.kill", logsDir.resolve("screenshot_beforeKill.jpg").toString())

  fun installTestScript(testName: String,
                        paths: IDEDataPaths,
                        commands: Iterable<MarshallableCommand>): VMOptions {
    val scriptText = commands.joinToString(separator = System.lineSeparator()) { it.storeToString() }

    val scriptFileName = testName.cleanPathFromSlashes(replaceWith = "_") + ".text"
    val scriptFile = paths.systemDir.resolve(scriptFileName).apply {
      parent.createDirectories()
    }
    scriptFile.writeText(scriptText)

    return this.addSystemProperty("testscript.filename", scriptFile)
      // Use non-success status code 1 when running IDE as command line tool.
      .addSystemProperty("testscript.must.exist.process.with.non.success.code.on.ide.error", "true")
      // No need to report TeamCity test failure from within test script.
      .addSystemProperty("testscript.must.report.teamcity.test.failure.on.error", "false")
  }

  /** @see com.intellij.startupTime.StartupTimeWithCDSonJDK13.runOnJDK13 **/
  fun withCustomJRE(jre: Path): VMOptions {
    if (SystemInfo.isLinux) {
      val jrePath = jre.toAbsolutePath().toString()
      val envKey = when (ide.productCode) {
        "IU" -> "IDEA_JDK"
        "WS" -> "WEBIDE_JDK"
        else -> error("Not supported for product $ide")
      }
      return this.withEnv(envKey, jrePath)
    }

    if (SystemInfo.isMac) {
      //Does not work -- https://intellij-support.jetbrains.com/hc/en-us/articles/206544879-Selecting-the-JDK-version-the-IDE-will-run-under
      //see https://youtrack.jetbrains.com/issue/IDEA-223075
      //see Launcher.m:226
      val jrePath = jre.toAbsolutePath().toString()
      val envKey = when (ide.productCode) {
        "IU" -> "IDEA_JDK"
        "WS" -> "WEBSTORM_JDK"
        else -> error("Not supported for product $ide")
      }
      return this.withEnv(envKey, jrePath)
    }

    if (SystemInfo.isWindows) {
      //see WinLauncher.rc and WinLauncher.cpp:294
      //see https://youtrack.jetbrains.com/issue/IDEA-223348
      val jrePath = jre.toRealPath().toString().replace("/", "\\")
      val envKey = when (ide.productCode) {
        "IU" -> "IDEA_JDK_64"
        "WS" -> "WEBIDE_JDK_64"
        else -> error("Not supported for product $ide")
      }
      return this.withEnv(envKey, jrePath)
    }

    error("Current OS is not supported")
  }

  fun usingStartupFramework() = this
    .addSystemProperty("startup.performance.framework", true)

  fun setFlagIntegrationTests() = this
    .addSystemProperty("idea.is.integration.test", true)

  fun setFatalErrorNotificationEnabled() = this
    .addSystemProperty("idea.fatal.error.notification", true)

  fun withJvmCrashLogDirectory(jvmCrashLogDirectory: Path) = this
    .addLine("-XX:ErrorFile=${jvmCrashLogDirectory.toAbsolutePath()}${File.separator}java_error_in_idea_%p.log", "-XX:ErrorFile=")

  fun withHeapDumpOnOutOfMemoryDirectory(directory: Path) = this
    .addLine("-XX:HeapDumpPath=${directory.toAbsolutePath()}", "-XX:HeapDumpPath=")

  fun withXmx(sizeMb: Int) = this
    .addLine("-Xmx" + sizeMb + "m", "-Xmx")

  fun withClassFileVerification() = this
    .addLine("-XX:+UnlockDiagnosticVMOptions")
    .addLine("-XX:+BytecodeVerificationLocal")

  fun withG1GC() = this
    .filterKeys { it == "-XX:+UseConcMarkSweepGC" }
    .filterKeys { it == "-XX:+UseG1GC" }
    .addLine("-XX:+UseG1GC")

  /** see [JEP 318](https://openjdk.org/jeps/318) **/
  fun withEpsilonGC() = this
    .filterKeys { it == "-XX:+UseConcMarkSweepGC" }
    .filterKeys { it == "-XX:+UseG1GC" }
    .addLine("-XX:+UnlockExperimentalVMOptions")
    .addLine("-XX:+UseEpsilonGC")
    .addLine("-Xmx16g", "-Xmx")

  // a dummy wrapper to simplify expressions
  fun id() = this
}<|MERGE_RESOLUTION|>--- conflicted
+++ resolved
@@ -121,13 +121,10 @@
       .addLine("-agentpath:${vmTraceFile.toAbsolutePath()}=${filePath.toAbsolutePath()}")
   }
 
-<<<<<<< HEAD
-=======
   fun enableExitMetrics(filePath: Path): VMOptions {
     return this.addSystemProperty("idea.log.exit.metrics.file", filePath)
   }
 
->>>>>>> 2e7317cf
   fun configureLoggers(
     debugLoggers: List<String> = emptyList(),
     traceLoggers: List<String> = emptyList()
