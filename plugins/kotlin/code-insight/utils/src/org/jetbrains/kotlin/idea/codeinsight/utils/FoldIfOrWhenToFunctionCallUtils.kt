--- conflicted
+++ resolved
@@ -1,15 +1,9 @@
 // Copyright 2000-2023 JetBrains s.r.o. and contributors. Use of this source code is governed by the Apache 2.0 license.
 package org.jetbrains.kotlin.idea.codeinsight.utils
 
-<<<<<<< HEAD
 import org.jetbrains.kotlin.analysis.api.KaSession
-import org.jetbrains.kotlin.analysis.api.calls.singleFunctionCallOrNull
-import org.jetbrains.kotlin.analysis.api.calls.symbol
-=======
-import org.jetbrains.kotlin.analysis.api.KtAnalysisSession
 import org.jetbrains.kotlin.analysis.api.resolution.singleFunctionCallOrNull
 import org.jetbrains.kotlin.analysis.api.resolution.symbol
->>>>>>> f8d0b80e
 import org.jetbrains.kotlin.analysis.api.signatures.KtVariableLikeSignature
 import org.jetbrains.kotlin.analysis.api.symbols.KaValueParameterSymbol
 import org.jetbrains.kotlin.idea.base.util.reformatted
@@ -86,15 +80,9 @@
         element.replace(headCall.getQualifiedExpressionForSelectorOrThis()).reformatted()
     }
 
-<<<<<<< HEAD
     context(KaSession)
     private fun KtCallExpression.fqNameAndParameters(): Pair<FqName, List<KtVariableLikeSignature<KaValueParameterSymbol>>>? {
-        val functionCall = resolveCall()?.singleFunctionCallOrNull() ?: return null
-=======
-    context(KtAnalysisSession)
-    private fun KtCallExpression.fqNameAndParameters(): Pair<FqName, List<KtVariableLikeSignature<KtValueParameterSymbol>>>? {
         val functionCall = resolveCallOld()?.singleFunctionCallOrNull() ?: return null
->>>>>>> f8d0b80e
         val fqName = functionCall.symbol.callableId?.asSingleFqName() ?: return null
         val parameters = valueArguments.mapNotNull { functionCall.argumentMapping[it.getArgumentExpression()] }
         return fqName to parameters
