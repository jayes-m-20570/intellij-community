--- conflicted
+++ resolved
@@ -706,8 +706,6 @@
   @PsiModifier.ModifierConstant
   public static String getMaximumModifierForMember(final PsiClass aClass) {
     String modifier = PsiModifier.PUBLIC;
-<<<<<<< HEAD
-=======
 
     if (aClass.hasModifierProperty(PsiModifier.ABSTRACT) && !aClass.isEnum()) {
       modifier =  PsiModifier.PROTECTED;
@@ -730,9 +728,6 @@
     private PsiTypeParameterListOwner myCurrentOwner;
     private boolean myNextObtained;
     private PsiTypeParameter[] myCurrentParams;
-
-    private PsiTypeParameter myNext;
->>>>>>> 7bf7cb9e
 
     if (aClass.hasModifierProperty(PsiModifier.ABSTRACT) && !aClass.isEnum()) {
       modifier =  PsiModifier.PROTECTED;
