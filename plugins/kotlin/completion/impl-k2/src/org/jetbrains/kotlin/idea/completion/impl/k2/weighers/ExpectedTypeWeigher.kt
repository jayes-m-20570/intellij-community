// Copyright 2000-2022 JetBrains s.r.o. and contributors. Use of this source code is governed by the Apache 2.0 license that can be found in the LICENSE file.

package org.jetbrains.kotlin.idea.completion.weighers

import com.intellij.codeInsight.lookup.LookupElement
import com.intellij.codeInsight.lookup.LookupElementWeigher
import com.intellij.openapi.util.Key
import org.jetbrains.kotlin.analysis.api.KaSession
import org.jetbrains.kotlin.analysis.api.components.DefaultTypeClassIds
import org.jetbrains.kotlin.analysis.api.components.buildClassType
import org.jetbrains.kotlin.analysis.api.symbols.KaCallableSymbol
import org.jetbrains.kotlin.analysis.api.symbols.KaClassOrObjectSymbol
import org.jetbrains.kotlin.analysis.api.symbols.KtSymbol
import org.jetbrains.kotlin.analysis.api.types.KtType
import org.jetbrains.kotlin.analysis.api.types.KtTypeNullability
import org.jetbrains.kotlin.idea.base.analysis.api.utils.isPossiblySubTypeOf
import org.jetbrains.kotlin.idea.completion.KeywordLookupObject
import org.jetbrains.kotlin.idea.completion.impl.k2.lookups.factories.NamedArgumentLookupObject
import org.jetbrains.kotlin.lexer.KtTokens
import org.jetbrains.kotlin.psi.UserDataProperty


internal object ExpectedTypeWeigher {
    object Weigher : LookupElementWeigher(WEIGHER_ID) {
        override fun weigh(element: LookupElement): MatchesExpectedType =
            element.matchesExpectedType ?: MatchesExpectedType.NON_TYPABLE
    }

    context(KaSession)
    fun addWeight(context: WeighingContext, lookupElement: LookupElement, symbol: KtSymbol?) {
        val expectedType = context.expectedType

        lookupElement.matchesExpectedType = when {
            symbol != null -> matchesExpectedType(symbol, context.expectedType)
            lookupElement.`object` is NamedArgumentLookupObject -> MatchesExpectedType.MATCHES
            lookupElement.`object` is KeywordLookupObject && expectedType != null -> {
                val actualType = when (lookupElement.lookupString) {
                    KtTokens.NULL_KEYWORD.value -> buildClassType(DefaultTypeClassIds.NOTHING).withNullability(KtTypeNullability.NULLABLE)

                    KtTokens.TRUE_KEYWORD.value,
                    KtTokens.FALSE_KEYWORD.value -> buildClassType(DefaultTypeClassIds.BOOLEAN)

                    else -> null
                } ?: return

                MatchesExpectedType.matches(actualType, expectedType)
            }

            else -> null
        }
    }

    context(KaSession)
    private fun matchesExpectedType(
        symbol: KtSymbol,
        expectedType: KtType?
    ) = when {
        expectedType == null -> MatchesExpectedType.NON_TYPABLE
<<<<<<< HEAD
        symbol is KaClassOrObjectSymbol && expectedType.expandedClassSymbol?.let { symbol.isSubClassOf(it) } == true ->
=======
        symbol is KtClassOrObjectSymbol && expectedType.expandedSymbol?.let { symbol.isSubClassOf(it) } == true ->
>>>>>>> f8d0b80e
            MatchesExpectedType.MATCHES

        symbol !is KaCallableSymbol -> MatchesExpectedType.NON_TYPABLE
        expectedType.isUnit -> MatchesExpectedType.MATCHES
        else -> MatchesExpectedType.matches(symbol.returnType, expectedType)
    }

    private var LookupElement.matchesExpectedType by UserDataProperty(Key<MatchesExpectedType>("MATCHES_EXPECTED_TYPE"))

    enum class MatchesExpectedType {
        MATCHES,

        /**
         * Actual type would match expected type if it was non-nullable.
         */
        MATCHES_WITHOUT_NULLABILITY,
        NON_TYPABLE,
        NOT_MATCHES,
        ;

        companion object {
            context(KaSession)
            fun matches(actualType: KtType, expectedType: KtType): MatchesExpectedType = when {
                actualType isPossiblySubTypeOf expectedType -> MATCHES
                actualType.withNullability(KtTypeNullability.NON_NULLABLE) isPossiblySubTypeOf expectedType -> MATCHES_WITHOUT_NULLABILITY
                else -> NOT_MATCHES
            }
        }
    }

    const val WEIGHER_ID = "kotlin.expected.type"
}

<|MERGE_RESOLUTION|>--- conflicted
+++ resolved
@@ -56,11 +56,7 @@
         expectedType: KtType?
     ) = when {
         expectedType == null -> MatchesExpectedType.NON_TYPABLE
-<<<<<<< HEAD
-        symbol is KaClassOrObjectSymbol && expectedType.expandedClassSymbol?.let { symbol.isSubClassOf(it) } == true ->
-=======
-        symbol is KtClassOrObjectSymbol && expectedType.expandedSymbol?.let { symbol.isSubClassOf(it) } == true ->
->>>>>>> f8d0b80e
+        symbol is KaClassOrObjectSymbol && expectedType.expandedSymbol?.let { symbol.isSubClassOf(it) } == true ->
             MatchesExpectedType.MATCHES
 
         symbol !is KaCallableSymbol -> MatchesExpectedType.NON_TYPABLE
