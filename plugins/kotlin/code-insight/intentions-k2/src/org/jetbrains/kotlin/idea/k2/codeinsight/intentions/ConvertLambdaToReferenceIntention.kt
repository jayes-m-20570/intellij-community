--- conflicted
+++ resolved
@@ -5,14 +5,9 @@
 import com.intellij.modcommand.ModPsiUpdater
 import com.intellij.psi.SmartPsiElementPointer
 import com.intellij.psi.createSmartPointer
-<<<<<<< HEAD
 import com.intellij.psi.util.PsiTreeUtil
 import org.jetbrains.kotlin.analysis.api.KaSession
-import org.jetbrains.kotlin.analysis.api.calls.*
-=======
-import org.jetbrains.kotlin.analysis.api.KtAnalysisSession
 import org.jetbrains.kotlin.analysis.api.resolution.*
->>>>>>> f8d0b80e
 import org.jetbrains.kotlin.analysis.api.symbols.*
 import org.jetbrains.kotlin.analysis.api.types.KtErrorType
 import org.jetbrains.kotlin.analysis.api.types.KtFunctionalType
@@ -104,11 +99,7 @@
         if (element.parentValueArgument() as? KtLambdaArgument == null) {
             val renderTypeForProperty = if (parent is KtProperty && parent.typeReference == null) {
                 val propertyType = parent.getReturnKtType()
-<<<<<<< HEAD
-                val symbol = element.singleStatementOrNull()?.resolveCall()?.singleFunctionCallOrNull()?.symbol as? KaFunctionSymbol
-=======
-                val symbol = element.singleStatementOrNull()?.resolveCallOld()?.singleFunctionCallOrNull()?.symbol as? KtFunctionSymbol
->>>>>>> f8d0b80e
+                val symbol = element.singleStatementOrNull()?.resolveCallOld()?.singleFunctionCallOrNull()?.symbol as? KaFunctionSymbol
                 if (symbol != null && symbol.overloadedFunctions(element).size > 1) {
                     propertyType.render(position = Variance.IN_VARIANCE)
                 } else null
@@ -425,13 +416,8 @@
 
 context(KaSession)
 private fun KtCallExpression.addTypeArgumentsIfNeeded(lambda: KtLambdaExpression): String? {
-<<<<<<< HEAD
-    val resolvedCall = lambda.singleStatementOrNull()?.resolveCall()?.successfulFunctionCallOrNull() ?: return null
+    val resolvedCall = lambda.singleStatementOrNull()?.resolveCallOld()?.successfulFunctionCallOrNull() ?: return null
     val calledFunctionInLambda = resolvedCall.partiallyAppliedSymbol.symbol as? KaFunctionSymbol ?: return null
-=======
-    val resolvedCall = lambda.singleStatementOrNull()?.resolveCallOld()?.successfulFunctionCallOrNull() ?: return null
-    val calledFunctionInLambda = resolvedCall.partiallyAppliedSymbol.symbol as? KtFunctionSymbol ?: return null
->>>>>>> f8d0b80e
     val overloadedFunctions = calledFunctionInLambda.overloadedFunctions(lambda)
 
     if (overloadedFunctions.count { it.valueParameters.size == calledFunctionInLambda.valueParameters.size } < 2
